--- conflicted
+++ resolved
@@ -1,6 +1,6 @@
 [package]
 name = "metriki-influxdb-reporter"
-version = "0.2.1"
+version = "0.3.0"
 authors = ["Ning Sun <sunng@protonmail.com>"]
 edition = "2018"
 description = "Influxdb reporter for metriki"
@@ -15,14 +15,9 @@
 # See more keys and their definitions at https://doc.rust-lang.org/cargo/reference/manifest.html
 
 [dependencies]
-<<<<<<< HEAD
 metriki-core = { path = "../metriki-core", version = "^1.0" }
 influxdb = "0.5"
-=======
-metriki-core = { path = "../metriki-core", version = "^1.0"}
-influxdb = { version = "0.5", features = ["h1-client-rustls"], default-features = false }
->>>>>>> b438cc99
 derive_builder = "0.10.2"
 futures = { version = "0.3", features = ["executor"] }
 log = "0.4"
-tokio = { version = "1", features = ["full"] }+tokio = { version = "1.0", default-features = false, features = ["net", "time"] }